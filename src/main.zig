--- conflicted
+++ resolved
@@ -579,11 +579,6 @@
                 const chars_count = @sizeOf(@TypeOf(chars));
                 var need_escape = false;
                 var found = [_]bool{false} ** chars_count;
-<<<<<<< HEAD
-                var level: usize = 0;
-                _ = level;
-=======
->>>>>>> a3c96c4a
                 for ("\"\n\t\r,:;") |ch, i| {
                     const f = find(u8, self.String, ch);
                     if (f != null) {
@@ -842,12 +837,7 @@
     }
 
     /// Traverses descendants until a node with the tag is found.
-<<<<<<< HEAD
-    pub fn findNthAnyDescendant(self: *const Self, nth: usize, value: std.meta.Tag(ZValue)) ?*ZNode {
-        _ = value;
-=======
     pub fn findNthAnyDescendant(self: *const Self, nth: usize, tag: std.meta.Tag(ZValue)) ?*ZNode {
->>>>>>> a3c96c4a
         var depth: isize = 0;
         var count: usize = 0;
         var iter: *const ZNode = self;
@@ -889,13 +879,8 @@
             }
             // Try to cast to numbers, then true/false checks, then string.
             const slice = c.value.String;
-<<<<<<< HEAD
-            const integer = std.fmt.parseInt(i32, slice, 10) catch  {
-                const float = std.fmt.parseFloat(f32, slice) catch  {
-=======
             const integer = std.fmt.parseInt(i32, slice, 10) catch {
                 const float = std.fmt.parseFloat(f32, slice) catch {
->>>>>>> a3c96c4a
                     if (std.mem.eql(u8, "true", slice)) {
                         c.value = ZValue{ .Bool = true };
                     } else if (std.mem.eql(u8, "false", slice)) {
@@ -976,12 +961,7 @@
                 var iter: ?*const ZNode = null;
                 var result: T = .{};
 
-<<<<<<< HEAD
-                inline for (struct_info.fields) |field, i| {
-                    _ = i;
-=======
                 inline for (struct_info.fields) |field| {
->>>>>>> a3c96c4a
                     // Skip underscores.
                     if (field.name[0] == '_') {
                         continue;
@@ -1348,12 +1328,7 @@
 
         /// Debug print the tree and all of its roots.
         pub fn show(self: *const Self) void {
-<<<<<<< HEAD
-            for (self.rootSlice()) |rt, i| {
-                _ = i;
-=======
             for (self.rootSlice()) |rt| {
->>>>>>> a3c96c4a
                 rt.show();
             }
         }
@@ -1385,7 +1360,6 @@
                 .Enum => {
                     _ = try self.addNode(root, .{ .String = std.meta.tagName(from_ptr.*) });
                 },
-<<<<<<< HEAD
                 .Union => {
                     const info = @typeInfo(T).Union;
                     if (info.tag_type) |UnionTagType| {
@@ -1397,25 +1371,13 @@
                         }
                     } else return error.InvalidType;
                 },
-                .Optional => |opt_info| {
-                    _ = opt_info;
-=======
                 .Optional => {
->>>>>>> a3c96c4a
                     if (from_ptr.* != null) {
                         return self.extract(root, &from_ptr.*.?);
                     }
                 },
                 .Struct => |struct_info| {
-<<<<<<< HEAD
-                    var iter: ?*const ZNode = null;
-                    _ = iter;
-
-                    inline for (struct_info.fields) |field, i| {
-                        _ = i;
-=======
                     inline for (struct_info.fields) |field| {
->>>>>>> a3c96c4a
                         if (field.name[field.name.len - 1] == '_') {
                             continue;
                         }
@@ -1521,61 +1483,6 @@
     _ = try tree.addNode(root, .{ .Float = 3.14 });
     _ = try tree.addNode(root, .{ .Bool = true });
 
-<<<<<<< HEAD
-    testing.expectEqual(@as(usize, 6), root.getChildCount());
-    testing.expect(root.findNth(0, .Null) != null);
-
-    testing.expect(root.findNth(0, .{ .String = "Hello" }) != null);
-    testing.expect(root.findNth(0, .{ .String = "foo" }) != null);
-    testing.expect(root.findNth(1, .{ .String = "Hello" }) == null);
-    testing.expect(root.findNth(1, .{ .String = "foo" }) == null);
-    testing.expect(root.findNthAny(0, .String) != null);
-    testing.expect(root.findNthAny(1, .String) != null);
-    testing.expect(root.findNthAny(2, .String) == null);
-
-    testing.expect(root.findNth(0, .{ .Int = 42 }) != null);
-    testing.expect(root.findNth(0, .{ .Int = 41 }) == null);
-    testing.expect(root.findNth(1, .{ .Int = 42 }) == null);
-    testing.expect(root.findNthAny(0, .Int) != null);
-    testing.expect(root.findNthAny(1, .Int) == null);
-
-    testing.expect(root.findNth(0, .{ .Float = 3.14 }) != null);
-    testing.expect(root.findNth(0, .{ .Float = 3.13 }) == null);
-    testing.expect(root.findNth(1, .{ .Float = 3.14 }) == null);
-    testing.expect(root.findNthAny(0, .Float) != null);
-    testing.expect(root.findNthAny(1, .Float) == null);
-
-    testing.expect(root.findNthAny(0, .Bool) != null);
-    testing.expect(root.findNth(0, .{ .Bool = true }) != null);
-    testing.expect(root.findNthAny(1, .Bool) == null);
-    testing.expect(root.findNth(1, .{ .Bool = true }) == null);
-}
-
-test "parsing into nodes" {
-    const testing = std.testing;
-    _ = testing;
-    const text1 =
-        \\elements: fire,water,air,earth
-        \\subelements:
-        \\  fire: lightning
-        \\  water: blood; ice
-        \\  air: spirit
-        \\  earth: [[metal]]
-    ;
-    _ = text1;
-    const text2 =
-        \\elements:fire,water,air,earth;
-        \\subelements:fire:lightning;water:blood;ice,air:spirit,;earth:metal;;
-    ;
-    _ = text2;
-    const text =
-        \\name:wizard;
-        \\stats
-        \\  : health:10
-        \\    mana:30
-    ;
-    _ = text;
-=======
     try testing.expectEqual(@as(usize, 6), root.getChildCount());
     try testing.expect(root.findNth(0, .Null) != null);
 
@@ -1603,7 +1510,6 @@
     try testing.expect(root.findNth(0, .{ .Bool = true }) != null);
     try testing.expect(root.findNthAny(1, .Bool) == null);
     try testing.expect(root.findNth(1, .{ .Bool = true }) == null);
->>>>>>> a3c96c4a
 }
 
 test "node conforming imprint" {
@@ -1613,11 +1519,6 @@
     const ConformingEnum = enum {
         Foo,
     };
-<<<<<<< HEAD
-    comptime var x: i32 = 0;
-    _ = x;
-=======
->>>>>>> a3c96c4a
 
     const ConformingSubStruct = struct {
         name: []const u8 = "default",
@@ -1728,11 +1629,6 @@
 }
 
 test "extract" {
-<<<<<<< HEAD
-    const testing = std.testing;
-    _ = testing;
-=======
->>>>>>> a3c96c4a
     var text_tree = ZTree(1, 100){};
     var text_root = try text_tree.appendText("foo:bar:baz;;42");
 
@@ -1842,12 +1738,6 @@
     interface: FooInterface = .{},
     bar: i32 = 0,
 
-<<<<<<< HEAD
-    pub fn zinit(allocator: *std.mem.Allocator, argz: *const ZNode) !*FooInterface {
-        _ = argz;
-=======
-    pub fn zinit(allocator: *std.mem.Allocator, _: *const ZNode) !*FooInterface {
->>>>>>> a3c96c4a
         var self = try allocator.create(Self);
         self.* = .{
             .interface = .{
@@ -1867,12 +1757,7 @@
     }
 
     pub fn foo(interface: *FooInterface) void {
-<<<<<<< HEAD
-        var self = @fieldParentPtr(FooBar, "interface", interface);
-        _ = self;
-=======
         _ = @fieldParentPtr(FooBar, "interface", interface);
->>>>>>> a3c96c4a
     }
 };
 
